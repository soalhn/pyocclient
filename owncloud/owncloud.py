--- conflicted
+++ resolved
@@ -464,7 +464,6 @@
         """
         return self.__make_dav_request('DELETE', path)
 
-<<<<<<< HEAD
     def delete_share(self, share_id):
         """Deletes a shared file of directory
 
@@ -481,7 +480,8 @@
                 )
         if res.status_code == 200:
             return res
-=======
+        raise ResponseError(res)
+
     def update_share(self, share_id, **kwargs):
         """Updates a given share
 
@@ -519,7 +519,6 @@
                 )
         if res.status_code == 200:
             return True
->>>>>>> e3697d6a
         raise ResponseError(res)
 
     def share_file_with_link(self, path):
